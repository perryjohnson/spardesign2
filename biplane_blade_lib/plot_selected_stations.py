"""Plot structural parts for selected stations in the biplane blade.

Usage
-----
start an IPython (qt)console with the pylab flag:
$ ipython qtconsole --pylab
or
$ ipython --pylab
Then, from the prompt, run this script:
|> %run biplane_blade_lib/plot_selected_stations
<<<<<<< HEAD

Author: Perry Roth-Johnson
Last updated: April 17, 2014
=======
Once you are finished looking at the meshes, you can clean up extra files:
|> %run clean
(See the 'clean.py' script in this directory for details.)

Author: Perry Roth-Johnson
Last updated: April 14, 2014
>>>>>>> a292440b

"""

import matplotlib.pyplot as plt
import numpy as np
import lib.blade as bl
reload(bl)

# load the biplane blade
b1 = bl.BiplaneBlade(
    'biplane blade, flapwise symmetric, no stagger, rj/R=0.452, g/c=1.25',
    'biplane_blade')

# pre-process the airfoil coordinates
for station in b1.list_of_stations:
    station.airfoil.create_polygon()
    station.structure.create_all_layers()

<<<<<<< HEAD
b1.plot_selected_cross_sections()

=======
b1.plot_selected_cross_sections(selected_stations=[1,7,11,13,16,22,25,29,32,34,36,39])

# for station in m.list_of_stations:
#     station.plot_parts(alternate_layers=False)

>>>>>>> a292440b
<|MERGE_RESOLUTION|>--- conflicted
+++ resolved
@@ -1,50 +1,32 @@
-"""Plot structural parts for selected stations in the biplane blade.
-
-Usage
------
-start an IPython (qt)console with the pylab flag:
-$ ipython qtconsole --pylab
-or
-$ ipython --pylab
-Then, from the prompt, run this script:
-|> %run biplane_blade_lib/plot_selected_stations
-<<<<<<< HEAD
-
-Author: Perry Roth-Johnson
-Last updated: April 17, 2014
-=======
-Once you are finished looking at the meshes, you can clean up extra files:
-|> %run clean
-(See the 'clean.py' script in this directory for details.)
-
-Author: Perry Roth-Johnson
-Last updated: April 14, 2014
->>>>>>> a292440b
-
-"""
-
-import matplotlib.pyplot as plt
-import numpy as np
-import lib.blade as bl
-reload(bl)
-
-# load the biplane blade
-b1 = bl.BiplaneBlade(
-    'biplane blade, flapwise symmetric, no stagger, rj/R=0.452, g/c=1.25',
-    'biplane_blade')
-
-# pre-process the airfoil coordinates
-for station in b1.list_of_stations:
-    station.airfoil.create_polygon()
-    station.structure.create_all_layers()
-
-<<<<<<< HEAD
-b1.plot_selected_cross_sections()
-
-=======
-b1.plot_selected_cross_sections(selected_stations=[1,7,11,13,16,22,25,29,32,34,36,39])
-
-# for station in m.list_of_stations:
-#     station.plot_parts(alternate_layers=False)
-
->>>>>>> a292440b
+"""Plot structural parts for selected stations in the biplane blade.
+
+Usage
+-----
+start an IPython (qt)console with the pylab flag:
+$ ipython qtconsole --pylab
+or
+$ ipython --pylab
+Then, from the prompt, run this script:
+|> %run biplane_blade_lib/plot_selected_stations
+
+Author: Perry Roth-Johnson
+Last updated: April 17, 2014
+
+"""
+
+import matplotlib.pyplot as plt
+import numpy as np
+import lib.blade as bl
+reload(bl)
+
+# load the biplane blade
+b1 = bl.BiplaneBlade(
+    'biplane blade, flapwise symmetric, no stagger, rj/R=0.452, g/c=1.25',
+    'biplane_blade')
+
+# pre-process the airfoil coordinates
+for station in b1.list_of_stations:
+    station.airfoil.create_polygon()
+    station.structure.create_all_layers()
+
+b1.plot_selected_cross_sections(selected_stations=[1,7,11,13,16,22,25,29,32,34,36,39])